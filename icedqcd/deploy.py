--- conflicted
+++ resolved
@@ -248,17 +248,10 @@
                     ## 3. Get the MVA-model
                     func_predict, model = get_predictor(args=args, param=param, feature_names=ids)
 
-<<<<<<< HEAD
-                    model.save_model("/vols/cms/pb4918/model_scouting_scenarioA_xgb_DA.model")
-                    import sys
-                    sys.exit()
-=======
+                    #This makes an early exit to save a pretrained model
                     #model.save_model("/vols/cms/pb4918/model_scouting_scenarioA_DA.model")
-                    #Also save json
-                    #model.save_model("/vols/cms/pb4918/model_scouting_scenarioA_DA.json")
                     #import sys
                     #sys.exit()
->>>>>>> a4b28d3a
 
                     ## 4. ** Conditional model **
                     if args['use_conditional']:
